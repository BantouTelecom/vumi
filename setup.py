from setuptools import setup, find_packages


def listify(filename):
    return filter(None, open(filename, 'r').read().split('\n'))


def remove_externals(requirements):
    return filter(lambda e: not e.startswith('-e'), requirements)

setup(
<<<<<<< HEAD
    name = "vumi",
    version = "0.2.0",
    url = 'http://github.com/praekelt/vumi',
    license = 'BSD',
    description = "Super-scalable messaging engine for the delivery of SMS, " 
                  "Star Menu and chat messages to diverse audiences in " 
                  "emerging markets and beyond.",
    long_description = open('README.rst','r').read(),
    author = 'Praekelt Foundation',
    author_email = 'dev@praekeltfoundation.org',
    packages = find_packages(),
    install_requires = ['setuptools'] + remove_externals(listify('config/requirements.pip')),
    classifiers = [
=======
    name="vumi",
    version="0.3.0",
    url='http://github.com/praekelt/vumi',
    license='BSD',
    description="Super-scalable messaging engine for the delivery of SMS, "
                "Star Menu and chat messages to diverse audiences in "
                "emerging markets and beyond.",
    long_description=open('README.rst', 'r').read(),
    author='Praekelt Foundation',
    author_email='dev@praekeltfoundation.org',
    packages=find_packages(),
    include_package_data=True,
    install_requires=['setuptools'] +
                     remove_externals(listify('config/requirements.pip')),
    classifiers=[
>>>>>>> 6ff25e4b
        'Development Status :: 4 - Beta',
        'Intended Audience :: Developers',
        'License :: OSI Approved :: BSD License',
        'Operating System :: POSIX',
        'Programming Language :: Python',
        'Topic :: Software Development :: Libraries :: Python Modules',
        'Topic :: System :: Networking',
    ],
)<|MERGE_RESOLUTION|>--- conflicted
+++ resolved
@@ -9,21 +9,6 @@
     return filter(lambda e: not e.startswith('-e'), requirements)
 
 setup(
-<<<<<<< HEAD
-    name = "vumi",
-    version = "0.2.0",
-    url = 'http://github.com/praekelt/vumi',
-    license = 'BSD',
-    description = "Super-scalable messaging engine for the delivery of SMS, " 
-                  "Star Menu and chat messages to diverse audiences in " 
-                  "emerging markets and beyond.",
-    long_description = open('README.rst','r').read(),
-    author = 'Praekelt Foundation',
-    author_email = 'dev@praekeltfoundation.org',
-    packages = find_packages(),
-    install_requires = ['setuptools'] + remove_externals(listify('config/requirements.pip')),
-    classifiers = [
-=======
     name="vumi",
     version="0.3.0",
     url='http://github.com/praekelt/vumi',
@@ -39,7 +24,6 @@
     install_requires=['setuptools'] +
                      remove_externals(listify('config/requirements.pip')),
     classifiers=[
->>>>>>> 6ff25e4b
         'Development Status :: 4 - Beta',
         'Intended Audience :: Developers',
         'License :: OSI Approved :: BSD License',
