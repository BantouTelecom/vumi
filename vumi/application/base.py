--- conflicted
+++ resolved
@@ -5,18 +5,11 @@
 import copy
 import warnings
 
-<<<<<<< HEAD
-from twisted.internet.defer import inlineCallbacks, maybeDeferred
+from twisted.internet.defer import maybeDeferred
 from twisted.python import log
 
+from vumi.config import ConfigText, ConfigInt, ConfigDict
 from vumi.worker_base import BaseWorker
-=======
-from twisted.internet.defer import inlineCallbacks, succeed
-from twisted.python import log
-
-from vumi.config import Config, ConfigText, ConfigInt, ConfigDict
-from vumi.service import Worker
->>>>>>> f2f4bae5
 from vumi.errors import ConfigError
 from vumi.message import TransportUserMessage
 
@@ -26,28 +19,25 @@
 SESSION_RESUME = TransportUserMessage.SESSION_RESUME
 
 
-<<<<<<< HEAD
-class ApplicationWorker(BaseWorker):
-=======
-class ApplicationConfig(Config):
+class ApplicationConfig(BaseWorker.CONFIG_CLASS):
     """Base config definition for applications.
 
     You should subclass this and add application-specific fields.
     """
 
-    transport_name = ConfigText(
-        "The name this application instance will use to create its queues.",
-        required=True, static=True)
+    # We override amqp_prefetch_count to set a different default.
     amqp_prefetch_count = ConfigInt(
         "The number of messages fetched concurrently from each AMQP queue"
         " by each worker instance.",
         default=20, static=True)
+    transport_name = ConfigText(
+        "The name this application instance will use to create its queues.",
+        required=True, static=True)
     send_to = ConfigDict(
         "'send_to' configuration dict.", default={}, static=True)
 
 
-class ApplicationWorker(Worker):
->>>>>>> f2f4bae5
+class ApplicationWorker(BaseWorker):
     """Base class for an application worker.
 
     Handles :class:`vumi.message.TransportUserMessage` and
@@ -90,23 +80,9 @@
     CONFIG_CLASS = ApplicationConfig
     SEND_TO_TAGS = frozenset([])
 
-<<<<<<< HEAD
     def _worker_specific_setup(self):
         """
         Set up basic application worker stuff.
-=======
-    @inlineCallbacks
-    def startWorker(self):
-        log.msg('Starting a %s worker with config: %s'
-                % (self.__class__.__name__, self.config))
-        self._consumers = []
-        self._validate_config()
-
-        config = self.get_static_config()
-        self.transport_name = config.transport_name
-        self.amqp_prefetch_count = config.amqp_prefetch_count
-        self.send_to_options = config.send_to
->>>>>>> f2f4bae5
 
         You shouldn't have to override this in subclasses.
         """
@@ -121,52 +97,27 @@
             }
         return self.setup_application()
 
-    def _worker_specific_teardown(self):
-        return self.teardown_application()
-
-    def get_static_config(self):
-        return self._static_config
-
-    def get_config(self, msg):
-        """This should return a message-specific config object.
-
-        It deliberately returns a deferred even when this isn't strictly
-        necessary to ensure that workers will continue to work when per-message
-        configuration needs to be fetched from elsewhere.
-        """
-        return succeed(self.CONFIG_CLASS(self.config))
-
     def _validate_config(self):
-<<<<<<< HEAD
-        if 'transport_name' not in self.config:
-            raise ConfigError("Missing 'transport_name' field in config.")
-        self.transport_name = self.config['transport_name']
-
-        self.send_to_options = self.config.get('send_to', {})
-        for tag in self.SEND_TO_TAGS:
-            if tag not in self.send_to_options:
-                raise ConfigError("No configuration for send_to tag %r but"
-                                  " at least a transport_name is required."
-                                  % (tag,))
-            if 'transport_name' not in self.send_to_options[tag]:
-=======
         # TODO: Figure out what the future of .validate_config() is going to be
         #       once everything uses config objects. It's handy to be able to
         #       do complex validation, but maybe that belongs on the config
         #       object instead?
-        self._static_config = self.CONFIG_CLASS(self.config, static=True)
-        send_to = self._static_config.send_to
+
+        # This needs to happen earlier than _worker_specific_setup() allows.
+        super(ApplicationWorker, self)._validate_config()
+        config = self.get_static_config()
+        self.transport_name = config.transport_name
         for tag in self.SEND_TO_TAGS:
-            if tag not in send_to:
+            if tag not in config.send_to:
                 raise ConfigError("No configuration for send_to tag %r but"
                                   " at least a transport_name is required."
                                   % (tag,))
-            if 'transport_name' not in send_to[tag]:
->>>>>>> f2f4bae5
+            if 'transport_name' not in config.send_to[tag]:
                 raise ConfigError("The configuration for send_to tag %r must"
                                   " contain a transport_name." % (tag,))
 
-        return super(ApplicationWorker, self)._validate_config()
+    def _worker_specific_teardown(self):
+        return self.teardown_application()
 
     def setup_application(self):
         """
@@ -182,31 +133,6 @@
         """
         pass
 
-<<<<<<< HEAD
-=======
-    @inlineCallbacks
-    def setup_middleware(self):
-        """
-        Middleware setup happens here.
-
-        Subclasses should not override this unless they need to do nonstandard
-        middleware setup.
-        """
-        middlewares = yield setup_middlewares_from_config(self, self.config)
-        self._middlewares = MiddlewareStack(middlewares)
-
-    def teardown_middleware(self):
-        """
-        Middleware teardown happens here.
-
-        Subclasses should not override this unless they need to do nonstandard
-        middleware teardown.
-        """
-        if not hasattr(self, '_middlewares'):
-            return
-        return self._middlewares.teardown()
-
->>>>>>> f2f4bae5
     def _dispatch_event_raw(self, event):
         event_type = event.get('event_type')
         handler = self._event_handlers.get(event_type,
@@ -279,7 +205,7 @@
         # FIXME: Do we do the right stuff here?
         if tag not in self.SEND_TO_TAGS:
             raise ValueError("Tag %r not defined in SEND_TO_TAGS" % (tag,))
-        options = copy.deepcopy(self.send_to_options[tag])
+        options = copy.deepcopy(self.get_static_config().send_to[tag])
         options.update(kw)
         msg = TransportUserMessage.send(to_addr, content, **options)
         return self._publish_message(msg)
@@ -343,20 +269,11 @@
 
     def _setup_transport_publisher(self):
         return self.setup_transport_connection(
-<<<<<<< HEAD
-            'transport', self.transport_name,
-=======
             'transport', self.get_static_config().transport_name,
->>>>>>> f2f4bae5
             self.dispatch_user_message, self.dispatch_event)
 
     def _setup_transport_consumer(self):
         return self.transport_consumer.unpause()
 
     def _setup_event_consumer(self):
-        return self.transport_event_consumer.unpause()
-
-    @inlineCallbacks
-    def setup_amqp_qos(self):
-        for conn in self._connectors.values():
-            yield conn.set_consumer_prefetch(int(self.amqp_prefetch_count))+        return self.transport_event_consumer.unpause()