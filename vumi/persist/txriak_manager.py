--- conflicted
+++ resolved
@@ -2,15 +2,9 @@
 
 """A manager implementation on top of txriak."""
 
-<<<<<<< HEAD
-from txriak.riak import RiakClient, RiakObject, RiakMapReduce, RiakLink
+from riakasaurus.riak import RiakClient, RiakObject, RiakMapReduce, RiakLink
 from twisted.internet.defer import (
     inlineCallbacks, gatherResults, maybeDeferred, succeed)
-=======
-from riakasaurus.riak import RiakClient, RiakObject, RiakMapReduce, RiakLink
-from twisted.internet.defer import (inlineCallbacks, gatherResults,
-                                        maybeDeferred, succeed)
->>>>>>> 2e4a00b4
 
 from vumi.persist.model import Manager
 
