--- conflicted
+++ resolved
@@ -39,7 +39,7 @@
             riak_object.set_indexes(indexes)
             riak_object.set_encoded_data(data)
         else:
-            riak_object.set_data({'VERSION': cls.VERSION})
+            riak_object.set_data({'VERSION': modelcls.VERSION})
             riak_object.set_content_type("application/json")
         return riak_object
 
@@ -54,19 +54,14 @@
         riak_object = self.riak_object(modelcls, key, result)
         if not result:
             riak_object.reload()
-<<<<<<< HEAD
         data = riak_object.get_data()
         while data is not None:
             data_version = data.get('VERSION')
-            if data_version == cls.VERSION:
+            if data_version == modelcls.VERSION:
                 riak_object.set_data(data)
-                return cls(self, key, _riak_object=riak_object)
-            data = self.migrate_object(cls, data, data_version)
+                return modelcls(self, key, _riak_object=riak_object)
+            data = self.migrate_object(modelcls, data, data_version)
         return None
-=======
-        return (modelcls(self, key, _riak_object=riak_object)
-                if riak_object.get_data() is not None else None)
->>>>>>> 96130943
 
     def riak_map_reduce(self):
         return RiakMapReduce(self.client)
